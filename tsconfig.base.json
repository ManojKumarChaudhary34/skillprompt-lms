--- conflicted
+++ resolved
@@ -15,13 +15,9 @@
     "skipDefaultLibCheck": true,
     "baseUrl": ".",
     "paths": {
-<<<<<<< HEAD
       "@skillprompt-lms/libs/todo-feature": ["libs/todo-feature/src/index.ts"],
       "@skillprompt-lms/lms-prisma": ["libs/lms-prisma/src/index.ts"]
-=======
-      "@api-contract": ["libs/api-contract/src/index.ts"],
-      "@skillprompt-lms/libs/todo-feature": ["libs/todo-feature/src/index.ts"]
->>>>>>> 5c6a2227
+      "@api-contract": ["libs/api-contract/src/index.ts"]
     }
   },
   "exclude": ["node_modules", "tmp"]
